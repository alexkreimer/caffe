// The main caffe test code. Your test cpp code should include this hpp
// to allow a main function to be compiled into the binary.
#ifndef CAFFE_TEST_TEST_CAFFE_MAIN_HPP_
#define CAFFE_TEST_TEST_CAFFE_MAIN_HPP_

#include <glog/logging.h>
#include <gtest/gtest.h>

#include <cstdio>
#include <cstdlib>

#include "../device.hpp"
#include "caffe/common.hpp"
#include "caffe/util/io.hpp"

using std::cout;
using std::endl;

#ifdef CMAKE_BUILD
  #include "caffe_config.h"
#else
<<<<<<< HEAD
  #define TEST_DEVICE -1
  #define CMAKE_SOURCE_DIR "src/"
=======
  #define CUDA_TEST_DEVICE -1
>>>>>>> eeebdab1
  #define EXAMPLES_SOURCE_DIR "examples/"
  #define ABS_TEST_DATA_DIR "src/caffe/test/test_data"
#endif

int main(int argc, char** argv);

namespace caffe {

template <typename TypeParam>
class MultiDeviceTest : public ::testing::Test {
 public:
  typedef typename TypeParam::Dtype Dtype;
 protected:
  MultiDeviceTest() {
    Caffe::set_mode(TypeParam::device);
  }
  // Caffe tests may create some temporary files, here we will do the cleanup.
  virtual ~MultiDeviceTest() { RemoveCaffeTempDir(); }
};

typedef ::testing::Types<float, double> TestDtypes;

template <typename TypeParam>
struct CPUDevice {
  typedef TypeParam Dtype;
  static const Caffe::Brew device = Caffe::CPU;
};

template <typename Dtype>
class CPUDeviceTest : public MultiDeviceTest<CPUDevice<Dtype> > {
};

#ifdef CPU_ONLY

typedef ::testing::Types<CPUDevice<float>,
                         CPUDevice<double> > TestDtypesAndDevices;

typedef ::testing::Types<CPUDevice<float> >
                         TestFloatAndDevices;

#else

template <typename TypeParam>
struct GPUDevice {
  typedef TypeParam Dtype;
  static const Caffe::Brew device = Caffe::GPU;
};

template <typename Dtype>
class GPUDeviceTest : public MultiDeviceTest<GPUDevice<Dtype> > {
};

typedef ::testing::Types<CPUDevice<float>, CPUDevice<double>,
                         GPUDevice<float>, GPUDevice<double> >
                         TestDtypesAndDevices;

typedef ::testing::Types<CPUDevice<float>,
                         GPUDevice<float> >
                         TestFloatAndDevices;

#endif

#if defined(USE_LEVELDB) && defined(USE_LMDB)
struct TypeLevelDB {
  static DataParameter_DB backend;
};

struct TypeLMDB {
  static DataParameter_DB backend;
};
#endif

#ifdef USE_GREENTEA

template <typename Dtype>
bool isSupported(void);

template <>
bool isSupported<double>(void);

template <>
bool isSupported<GPUDevice<double> >(void);

template <>
bool isSupported<float>(void);

template <>
bool isSupported<GPUDevice<float> >(void);

template <>
bool isSupported<CPUDevice<float> >(void);

template <>
bool isSupported<CPUDevice<double> >(void);

#if defined(USE_LEVELDB) && defined(USE_LMDB)
template <>
bool isSupported<TypeLevelDB>(void);

template <>
bool isSupported<TypeLMDB>(void);
#endif

#ifdef TYPED_TEST
#undef TYPED_TEST
#endif

# define TYPED_TEST(CaseName, TestName) \
  template <typename gtest_TypeParam_> \
  class GTEST_TEST_CLASS_NAME_(CaseName, TestName) \
      : public CaseName<gtest_TypeParam_> { \
    private: \
    typedef CaseName<gtest_TypeParam_> TestFixture; \
    typedef gtest_TypeParam_ TypeParam; \
    virtual void TestBody(); \
    virtual void TestBody_Impl();\
  }; \
  bool gtest_##CaseName##_##TestName##_registered_ GTEST_ATTRIBUTE_UNUSED_ = \
      ::testing::internal::TypeParameterizedTest< \
          CaseName, \
          ::testing::internal::TemplateSel< \
              GTEST_TEST_CLASS_NAME_(CaseName, TestName)>, \
          GTEST_TYPE_PARAMS_(CaseName)>::Register(\
              "", #CaseName, #TestName, 0); \
  template <typename gtest_TypeParam_> \
  void GTEST_TEST_CLASS_NAME_(CaseName, TestName)<gtest_TypeParam_>::TestBody()\
  {\
     if (isSupported<gtest_TypeParam_>())\
       TestBody_Impl();\
  }\
  template <typename gtest_TypeParam_> \
  void GTEST_TEST_CLASS_NAME_(CaseName, TestName) \
     <gtest_TypeParam_>::TestBody_Impl()
#endif


}  // namespace caffe

#endif  // CAFFE_TEST_TEST_CAFFE_MAIN_HPP_<|MERGE_RESOLUTION|>--- conflicted
+++ resolved
@@ -19,12 +19,8 @@
 #ifdef CMAKE_BUILD
   #include "caffe_config.h"
 #else
-<<<<<<< HEAD
   #define TEST_DEVICE -1
   #define CMAKE_SOURCE_DIR "src/"
-=======
-  #define CUDA_TEST_DEVICE -1
->>>>>>> eeebdab1
   #define EXAMPLES_SOURCE_DIR "examples/"
   #define ABS_TEST_DATA_DIR "src/caffe/test/test_data"
 #endif
