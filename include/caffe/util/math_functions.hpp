#ifndef CAFFE_UTIL_MATH_FUNCTIONS_H_
#define CAFFE_UTIL_MATH_FUNCTIONS_H_

#include <stdint.h>
#include <cmath>  // for std::fabs and std::signbit
//  This code is taken from https://github.com/sh1r0/caffe-android-lib
#include <cstring>  // for memset

#include "glog/logging.h"

#include "caffe/common.hpp"
#include "caffe/util/device_alternate.hpp"
#include "caffe/util/mkl_alternate.hpp"

namespace caffe {

// Caffe gemm provides a simpler interface to the gemm functions, with the
// limitation that the data has to be contiguous in memory.
template<typename Dtype>
void caffe_cpu_gemm(const CBLAS_TRANSPOSE TransA, const CBLAS_TRANSPOSE TransB,
                    const int_tp M, const int_tp N, const int_tp K,
                    const Dtype alpha, const Dtype* A, const Dtype* B,
                    const Dtype beta, Dtype* C);

template<typename Dtype>
void caffe_cpu_gemv(const CBLAS_TRANSPOSE TransA, const int_tp M,
                    const int_tp N, const Dtype alpha, const Dtype* A,
                    const Dtype* x, const Dtype beta, Dtype* y);

template<typename Dtype>
void caffe_axpy(const int_tp N, const Dtype alpha, const Dtype* X, Dtype* Y);

template<typename Dtype>
void caffe_cpu_axpby(const int_tp N, const Dtype alpha, const Dtype* X,
                     const Dtype beta, Dtype* Y);

template<typename Dtype>
void caffe_cpu_copy(const int_tp N, const Dtype* X, Dtype* Y);

template<typename Dtype>
void caffe_copy(const int_tp N, const Dtype *X, Dtype *Y);

template<typename Dtype>
void caffe_set(const int_tp N, const Dtype alpha, Dtype *X);

inline void caffe_memset(const uint_tp N, const int_tp alpha, void* X) {
  memset(X, alpha, N);  // NOLINT(caffe/alt_fn)
}

template<typename Dtype>
void caffe_add_scalar(const int_tp N, const Dtype alpha, Dtype *X);

template<typename Dtype>
void caffe_scal(const int_tp N, const Dtype alpha, Dtype *X);

template<typename Dtype>
void caffe_sqr(const int_tp N, const Dtype* a, Dtype* y);

<<<<<<< HEAD
template<typename Dtype>
void caffe_add(const int_tp N, const Dtype* a, const Dtype* b, Dtype* y);
=======
template <typename Dtype>
void caffe_sqrt(const int N, const Dtype* a, Dtype* y);

template <typename Dtype>
void caffe_add(const int N, const Dtype* a, const Dtype* b, Dtype* y);
>>>>>>> eeebdab1

template<typename Dtype>
void caffe_sub(const int_tp N, const Dtype* a, const Dtype* b, Dtype* y);

template<typename Dtype>
void caffe_mul(const int_tp N, const Dtype* a, const Dtype* b, Dtype* y);

template<typename Dtype>
void caffe_div(const int_tp N, const Dtype* a, const Dtype* b, Dtype* y);

template<typename Dtype>
void caffe_powx(const int_tp n, const Dtype* a, const Dtype b, Dtype* y);

uint_tp caffe_rng_rand();

template<typename Dtype>
Dtype caffe_nextafter(const Dtype b);

void caffe_rng_uniform(const int_tp n, uint_tp* r);

template<typename Dtype>
void caffe_rng_uniform(const int_tp n, const Dtype a, const Dtype b, Dtype* r);

template<typename Dtype>
void caffe_rng_gaussian(const int_tp n, const Dtype mu, const Dtype sigma,
                        Dtype* r);

template<typename Dtype, typename Itype>
void caffe_rng_bernoulli(const int_tp n, const Dtype p, Itype* r);

template<typename Dtype>
void caffe_exp(const int_tp n, const Dtype* a, Dtype* y);

template<typename Dtype>
void caffe_log(const int_tp n, const Dtype* a, Dtype* y);

template<typename Dtype>
void caffe_abs(const int_tp n, const Dtype* a, Dtype* y);

template<typename Dtype>
Dtype caffe_cpu_dot(const int_tp n, const Dtype* x, const Dtype* y);

template<typename Dtype>
Dtype caffe_cpu_strided_dot(const int_tp n, const Dtype* x, const int_tp incx,
                            const Dtype* y, const int_tp incy);

// Returns the sum of the absolute values of the elements of vector x
template<typename Dtype>
Dtype caffe_cpu_asum(const int_tp n, const Dtype* x);

// the branchless, type-safe version from
// http://stackoverflow.com/questions/1903954/is-there-a-standard-sign-function-signum-sgn-in-c-c
template<typename Dtype>
inline int8_t caffe_sign(Dtype val) {
  return (Dtype(0) < val) - (val < Dtype(0));
}

// The following two macros are modifications of DEFINE_VSL_UNARY_FUNC
//   in include/caffe/util/mkl_alternate.hpp authored by @Rowland Depp.
// Please refer to commit 7e8ef25c7 of the boost-eigen branch.
// Git cherry picking that commit caused a conflict hard to resolve and
//   copying that file in convenient for code reviewing.
// So they have to be pasted here temporarily.
#define DEFINE_CAFFE_CPU_UNARY_FUNC(name, operation) \
  template<typename Dtype> \
  void caffe_cpu_##name(const int_tp n, const Dtype* x, Dtype* y) { \
    CHECK_GT(n, 0); CHECK(x); CHECK(y); \
    for (int_tp i = 0; i < n; ++i) { \
      operation; \
    } \
  }

// output is 1 for the positives, 0 for zero, and -1 for the negatives
DEFINE_CAFFE_CPU_UNARY_FUNC(sign, y[i] = caffe_sign<Dtype>(x[i]))

// This returns a nonzero value if the input has its sign bit set.
// The name sngbit is meant to avoid conflicts with std::signbit in the macro.
// The extra parens are needed because CUDA < 6.5 defines signbit as a macro,
// and we don't want that to expand here when CUDA headers are also included.
<<<<<<< HEAD
DEFINE_CAFFE_CPU_UNARY_FUNC(sgnbit,
                            y[i] = static_cast<bool>((std::signbit)(x[i])));
=======
DEFINE_CAFFE_CPU_UNARY_FUNC(sgnbit, \
    y[i] = static_cast<bool>((std::signbit)(x[i])))
>>>>>>> eeebdab1

DEFINE_CAFFE_CPU_UNARY_FUNC(fabs, y[i] = std::fabs(x[i]))

template<typename Dtype>
void caffe_cpu_scale(const int_tp n, const Dtype alpha, const Dtype *x,
                     Dtype* y);

#ifndef CPU_ONLY  // GPU
#ifdef USE_CUDA

// Decaf gpu gemm provides an interface that is almost the same as the cpu
// gemm function - following the c convention and calling the fortran-order
// gpu code under the hood.
template<typename Dtype>
void caffe_gpu_gemm(const CBLAS_TRANSPOSE TransA, const CBLAS_TRANSPOSE TransB,
                    const int_tp M, const int_tp N, const int_tp K,
                    const Dtype alpha, const Dtype* A, const Dtype* B,
                    const Dtype beta, Dtype* C);

template<typename Dtype>
void caffe_gpu_gemv(const CBLAS_TRANSPOSE TransA, const int_tp M,
                    const int_tp N, const Dtype alpha, const Dtype* A,
                    const Dtype* x, const Dtype beta, Dtype* y);

template<typename Dtype>
void caffe_gpu_axpy(const int_tp N, const Dtype alpha, const Dtype* X,
                    Dtype* Y);

template<typename Dtype>
void caffe_gpu_axpby(const int_tp N, const Dtype alpha, const Dtype* X,
                     const Dtype beta, Dtype* Y);

void caffe_gpu_memcpy(const uint_tp N, const void *X, void *Y);

template<typename Dtype>
void caffe_gpu_set(const int_tp N, const Dtype alpha, Dtype *X);

inline void caffe_gpu_memset(const uint_tp N, const int_tp alpha, void* X) {
  CUDA_CHECK(cudaMemset(X, alpha, N));  // NOLINT(caffe/alt_fn)
}

template<typename Dtype>
void caffe_gpu_add_scalar(const int_tp N, const Dtype alpha, Dtype *X);

template<typename Dtype>
void caffe_gpu_scal(const int_tp N, const Dtype alpha, Dtype *X);

template<typename Dtype>
void caffe_gpu_add(const int_tp N, const Dtype* a, const Dtype* b, Dtype* y);

template <typename Dtype>
void caffe_gpu_scal(const int_tp N, const Dtype alpha, Dtype* X,
                    cudaStream_t str);

template<typename Dtype>
void caffe_gpu_sub(const int_tp N, const Dtype* a, const Dtype* b, Dtype* y);

template<typename Dtype>
void caffe_gpu_mul(const int_tp N, const Dtype* a, const Dtype* b, Dtype* y);

template<typename Dtype>
void caffe_gpu_div(const int_tp N, const Dtype* a, const Dtype* b, Dtype* y);

template<typename Dtype>
void caffe_gpu_abs(const int_tp n, const Dtype* a, Dtype* y);

template<typename Dtype>
void caffe_gpu_exp(const int_tp n, const Dtype* a, Dtype* y);

template<typename Dtype>
void caffe_gpu_log(const int_tp n, const Dtype* a, Dtype* y);

template<typename Dtype>
void caffe_gpu_powx(const int_tp n, const Dtype* a, const Dtype b, Dtype* y);

template <typename Dtype>
void caffe_gpu_sqrt(const int n, const Dtype* a, Dtype* y);

// caffe_gpu_rng_uniform with two arguments generates integers in the range
// [0, UINT_MAX].
void caffe_gpu_rng_uniform(const int_tp n, unsigned int* r);  // NOLINT
void caffe_gpu_rng_uniform(const int_tp n, unsigned long long* r);  // NOLINT

// caffe_gpu_rng_uniform with four arguments generates floats in the range
// (a, b] (strictly greater than a, less than or equal to b) due to the
// specification of curandGenerateUniform.  With a = 0, b = 1, just calls
// curandGenerateUniform; with other limits will shift and scale the outputs
// appropriately after calling curandGenerateUniform.
template<typename Dtype>
void caffe_gpu_rng_uniform(const int_tp n, const Dtype a, const Dtype b,
                           Dtype* r);

template<typename Dtype>
void caffe_gpu_rng_gaussian(const int_tp n, const Dtype mu, const Dtype sigma,
                            Dtype* r);

template<typename Dtype>
void caffe_gpu_rng_bernoulli(const int_tp n, const Dtype p, int_tp* r);

template<typename Dtype>
void caffe_gpu_dot(const int_tp n, const Dtype* x, const Dtype* y, Dtype* out);


template<typename Dtype>
void caffe_gpu_asum(const int_tp n, const Dtype* x, Dtype* y);

template<typename Dtype>
void caffe_gpu_sign(const int_tp n, const Dtype* x, Dtype* y);

template<typename Dtype>
void caffe_gpu_sgnbit(const int_tp n, const Dtype* x, Dtype* y);

template<typename Dtype>
void caffe_gpu_fabs(const int_tp n, const Dtype* x, Dtype* y);

template<typename Dtype>
void caffe_gpu_scale(const int_tp n, const Dtype alpha, const Dtype *x,
                     Dtype* y);

#define DEFINE_AND_INSTANTIATE_GPU_UNARY_FUNC(name, operation) \
template<typename Dtype> \
__global__ void name##_kernel(const int_tp n, const Dtype* x, Dtype* y) { \
  CUDA_KERNEL_LOOP(index, n) { \
    operation; \
  } \
} \
template <> \
void caffe_gpu_##name<float>(const int_tp n, const float* x, float* y) { \
  /* NOLINT_NEXT_LINE(whitespace/operators) */ \
  name##_kernel<float><<<CAFFE_GET_BLOCKS(n), CAFFE_CUDA_NUM_THREADS>>>( \
      n, x, y); \
} \
template <> \
void caffe_gpu_##name<double>(const int_tp n, const double* x, double* y) { \
  /* NOLINT_NEXT_LINE(whitespace/operators) */ \
  name##_kernel<double><<<CAFFE_GET_BLOCKS(n), CAFFE_CUDA_NUM_THREADS>>>( \
      n, x, y); \
}

#endif  // USE_CUDA
#endif  // !CPU_ONLY

}  // namespace caffe

#endif  // CAFFE_UTIL_MATH_FUNCTIONS_H_<|MERGE_RESOLUTION|>--- conflicted
+++ resolved
@@ -56,16 +56,11 @@
 template<typename Dtype>
 void caffe_sqr(const int_tp N, const Dtype* a, Dtype* y);
 
-<<<<<<< HEAD
-template<typename Dtype>
+template <typename Dtype>
+void caffe_sqrt(const int_tp N, const Dtype* a, Dtype* y);
+
+template <typename Dtype>
 void caffe_add(const int_tp N, const Dtype* a, const Dtype* b, Dtype* y);
-=======
-template <typename Dtype>
-void caffe_sqrt(const int N, const Dtype* a, Dtype* y);
-
-template <typename Dtype>
-void caffe_add(const int N, const Dtype* a, const Dtype* b, Dtype* y);
->>>>>>> eeebdab1
 
 template<typename Dtype>
 void caffe_sub(const int_tp N, const Dtype* a, const Dtype* b, Dtype* y);
@@ -145,13 +140,8 @@
 // The name sngbit is meant to avoid conflicts with std::signbit in the macro.
 // The extra parens are needed because CUDA < 6.5 defines signbit as a macro,
 // and we don't want that to expand here when CUDA headers are also included.
-<<<<<<< HEAD
-DEFINE_CAFFE_CPU_UNARY_FUNC(sgnbit,
-                            y[i] = static_cast<bool>((std::signbit)(x[i])));
-=======
 DEFINE_CAFFE_CPU_UNARY_FUNC(sgnbit, \
     y[i] = static_cast<bool>((std::signbit)(x[i])))
->>>>>>> eeebdab1
 
 DEFINE_CAFFE_CPU_UNARY_FUNC(fabs, y[i] = std::fabs(x[i]))
 
@@ -228,7 +218,7 @@
 void caffe_gpu_powx(const int_tp n, const Dtype* a, const Dtype b, Dtype* y);
 
 template <typename Dtype>
-void caffe_gpu_sqrt(const int n, const Dtype* a, Dtype* y);
+void caffe_gpu_sqrt(const int_tp n, const Dtype* a, Dtype* y);
 
 // caffe_gpu_rng_uniform with two arguments generates integers in the range
 // [0, UINT_MAX].
