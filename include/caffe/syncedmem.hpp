--- conflicted
+++ resolved
@@ -7,35 +7,6 @@
 
 namespace caffe {
 
-<<<<<<< HEAD
-// Theoretically, CaffeMallocHost and CaffeFreeHost should simply call the
-// cudaMallocHost and cudaFree functions in order to create pinned memory.
-// However, those codes rely on the existence of a cuda GPU (I don't know
-// why that is a must since allocating memory should not be accessing the
-// GPU resource, but it just creates an error as of Cuda 5.0) and will cause
-// problem when running on a machine without GPU. Thus, we simply define
-// these two functions for safety and possible future change if the problem
-// of calling cuda functions disappears in a future version.
-//
-// In practice, although we are creating unpinned memory here, as long as we
-// are constantly accessing them the memory pages almost always stays in
-// the physical memory (assuming we have large enough memory installed), and
-// does not seem to create a memory bottleneck here.
-
-inline void CaffeMallocHost(void** ptr, size_t size) {
-#if defined(__ICC) || defined(__INTEL_COMPILER)
-  *ptr = _mm_malloc(size, 2*1024*1024);
-#else
-  *ptr = aligned_alloc(2*1024*1024, size);
-#endif
-  CHECK(*ptr) << "host allocation of size " << size << " failed";
-}
-
-inline void CaffeFreeHost(void* ptr) {
-#if defined(__ICC) || defined(__INTEL_COMPILER)
-  _mm_free(ptr);
-#else
-=======
 // If CUDA is available and in GPU mode, host memory will be allocated pinned,
 // using cudaMallocHost. It avoids dynamic pinning for transfers (DMA).
 // The improvement in performance seems negligible in the single GPU case,
@@ -49,7 +20,11 @@
     return;
   }
 #endif
-  *ptr = malloc(size);
+#if defined(__ICC) || defined(__INTEL_COMPILER)
+  *ptr = _mm_malloc(size, 2*1024*1024);
+#else
+  *ptr = aligned_alloc(2*1024*1024, size);
+#endif
   *use_cuda = false;
   CHECK(*ptr) << "host allocation of size " << size << " failed";
 }
@@ -61,7 +36,12 @@
     return;
   }
 #endif
->>>>>>> 69a5b90d
+#if defined(__ICC) || defined(__INTEL_COMPILER)
+  _mm_free(ptr);
+#else
+    return;
+  }
+#endif
   free(ptr);
 #endif
 }
@@ -86,21 +66,13 @@
 class SyncedMemory {
  public:
   SyncedMemory()
-<<<<<<< HEAD
       : prv_descriptor_(), cpu_ptr_(NULL), gpu_ptr_(NULL), prv_ptr_(NULL), size_(0), head_(UNINITIALIZED),
-        own_cpu_data_(false), own_prv_data_(false) {}
+        own_cpu_data_(false), cpu_malloc_use_cuda_(false), own_gpu_data_(false), own_prv_data_(false),
+        gpu_device_(-1) {}
   explicit SyncedMemory(size_t size)
       : prv_descriptor_(), cpu_ptr_(NULL), gpu_ptr_(NULL), prv_ptr_(NULL), size_(size), head_(UNINITIALIZED),
-        own_cpu_data_(false), own_prv_data_(false) {}
-=======
-      : cpu_ptr_(NULL), gpu_ptr_(NULL), size_(0), head_(UNINITIALIZED),
-        own_cpu_data_(false), cpu_malloc_use_cuda_(false), own_gpu_data_(false),
+        own_cpu_data_(false), cpu_malloc_use_cuda_(false), own_gpu_data_(false), own_prv_data_(false)
         gpu_device_(-1) {}
-  explicit SyncedMemory(size_t size)
-      : cpu_ptr_(NULL), gpu_ptr_(NULL), size_(size), head_(UNINITIALIZED),
-        own_cpu_data_(false), cpu_malloc_use_cuda_(false), own_gpu_data_(false),
-        gpu_device_(-1) {}
->>>>>>> 69a5b90d
   ~SyncedMemory();
   const void* cpu_data();
   void set_cpu_data(void* data);
@@ -131,14 +103,10 @@
   size_t size_;
   SyncedHead head_;
   bool own_cpu_data_;
-<<<<<<< HEAD
   bool own_prv_data_;
-=======
   bool cpu_malloc_use_cuda_;
   bool own_gpu_data_;
   int gpu_device_;
-
->>>>>>> 69a5b90d
   DISABLE_COPY_AND_ASSIGN(SyncedMemory);
 };  // class SyncedMemory
 
