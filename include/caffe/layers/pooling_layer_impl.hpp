#ifndef CAFFE_CODE_GENERATORS_POOLING_H_
#define CAFFE_CODE_GENERATORS_POOLING_H_

#include <stdint.h>
#include <vector>

#if defined __x86_64__ || defined _M_X64
# define XBYAK_NO_OP_NAMES
# define XBYAK_USE_MMAP_ALLOCATOR
# include "../xbyak/xbyak_util.h"
#endif

#include "caffe/proto/caffe.pb.h"

namespace caffe {
// Declarations of CodeGenerator classes.

template <typename Dtype>
class PoolingLayer;

template <typename Dtype>
class Blob;

template <typename Dtype>
class PoolingCodeGeneratorForward
#if defined __x86_64__ || defined _M_X64
  : public ::Xbyak::CodeGenerator
#endif
{
 public:
  PoolingCodeGeneratorForward();
  ~PoolingCodeGeneratorForward();

  typedef void (*Callback_t)(
    const Dtype* bottom_data,
    Dtype* top_data,
    int top_count,
    int batch_start,
    int batch_end,
    void* mask,
    int64_t channel_start,
    int64_t channel_end,
    PoolingLayer<Dtype>* layer,
    bool use_top_mask);

  Callback_t Get_callback(
    PoolingLayer<Dtype>* layer,
    Blob<Dtype>* top,
    bool use_top_mask);

 private:
  void Create_callback(PoolingLayer<Dtype>* layer);

  static void Naive(
    const Dtype* bottom_data,
    Dtype* top_data,
    int top_count,
    int batch_start,
    int batch_end,
    void* mask,
<<<<<<< HEAD
    PoolingLayer<Dtype>* layer,
    bool use_top_mask);
  Callback_t Callback;
=======
    int64_t channel_start,
    int64_t channel_end,
    PoolingLayer<Dtype>* layer,
    bool use_top_mask);
  Callback_t* Callback;
>>>>>>> 7ee2d982
  std::vector<int> Layer_output_shape_signature;
  bool Use_top_mask;
  PoolingParameter_PoolMethod Method;
};

template <typename Dtype>
class PoolingCodeGeneratorBackward
#if defined __x86_64__ || defined _M_X64
  : public ::Xbyak::CodeGenerator
#endif
{
 public:
  PoolingCodeGeneratorBackward();
  ~PoolingCodeGeneratorBackward();

  typedef void (*Callback_t)(
    const Dtype* top_diff,
    Dtype* bottom_diff,
    int batch_start,
    int batch_end,
    int64_t channel_start,
    int64_t channel_end,
    bool use_top_mask,
    const void* mask,
    PoolingLayer<Dtype>* layer);

  Callback_t Get_callback(PoolingLayer<Dtype>* layer, Blob<Dtype>* top);

 private:
  void Create_callback(PoolingLayer<Dtype>* layer);

  static void Naive(
    const Dtype* top_diff,
    Dtype* bottom_diff,
    int batch_start,
    int batch_end,
<<<<<<< HEAD
    bool use_top_mask,
    const void* mask,
    PoolingLayer<Dtype>* layer);
  Callback_t Callback;
=======
    int64_t channel_start,
    int64_t channel_end,
    bool use_top_mask,
    const void* mask,
    PoolingLayer<Dtype>* layer);
  Callback_t* Callback;
>>>>>>> 7ee2d982
  std::vector<int> layer_output_shape_signature;
};
}  // namespace caffe

#endif  // CAFFE_CODE_GENERATORS_POOLING_H_<|MERGE_RESOLUTION|>--- conflicted
+++ resolved
@@ -58,17 +58,10 @@
     int batch_start,
     int batch_end,
     void* mask,
-<<<<<<< HEAD
-    PoolingLayer<Dtype>* layer,
-    bool use_top_mask);
-  Callback_t Callback;
-=======
     int64_t channel_start,
     int64_t channel_end,
     PoolingLayer<Dtype>* layer,
     bool use_top_mask);
-  Callback_t* Callback;
->>>>>>> 7ee2d982
   std::vector<int> Layer_output_shape_signature;
   bool Use_top_mask;
   PoolingParameter_PoolMethod Method;
@@ -105,19 +98,12 @@
     Dtype* bottom_diff,
     int batch_start,
     int batch_end,
-<<<<<<< HEAD
-    bool use_top_mask,
-    const void* mask,
-    PoolingLayer<Dtype>* layer);
-  Callback_t Callback;
-=======
     int64_t channel_start,
     int64_t channel_end,
     bool use_top_mask,
     const void* mask,
     PoolingLayer<Dtype>* layer);
   Callback_t* Callback;
->>>>>>> 7ee2d982
   std::vector<int> layer_output_shape_signature;
 };
 }  // namespace caffe
