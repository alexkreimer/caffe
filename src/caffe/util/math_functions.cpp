--- conflicted
+++ resolved
@@ -59,25 +59,12 @@
 
 template <typename Dtype>
 void caffe_set(const int N, const Dtype alpha, Dtype* Y) {
-<<<<<<< HEAD
-
- // TODO: Temporarily disabled until AVX-based memset is available
- // if (alpha == 0) {
+  // TODO: linux memset for AVX2 is very poor (glibc 2.20)
+  // I hope it will get rewritten. So no parallelization of memset(Y,0,N)
+  // will be needed
  //   memset(Y, 0, sizeof(Dtype) * N);  // NOLINT(caffe/alt_fn)
  //   return;
  // }
-#ifdef _OPENMP
-  #pragma omp parallel if (omp_in_parallel() == 0)
-  #pragma omp for
-#endif
-=======
-  // TODO: linux memset for AVX2 is very poor (glibc 2.20)
-  // I hope it will get rewritten. So no parallelization of memset(Y,0,N)
-  // will be needed
-  if (alpha == 0) {
-    memset(Y, 0, sizeof(Dtype) * N);  // NOLINT(caffe/alt_fn)
-    return;
-  }
 
   // If we are executing parallel region already then do not start another one
   // if also number of data to be processed is smaller than arbitrary:
@@ -102,7 +89,6 @@
 
   #endif
 
->>>>>>> 899059ae
   for (int i = 0; i < N; ++i) {
     Y[i] = alpha;
   }
