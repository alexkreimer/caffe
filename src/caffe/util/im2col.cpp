--- conflicted
+++ resolved
@@ -5,7 +5,16 @@
 
 namespace caffe {
 
-<<<<<<< HEAD
+// Function uses casting from int to unsigned to compare if value of
+// parameter a is greater or equal to zero and lower than value of
+// parameter b. The b parameter is of type signed and is always positive,
+// therefore its value is always lower than 0x800... where casting
+// negative value of a parameter converts it to value higher than 0x800...
+// The casting allows to use one condition instead of two.
+inline bool is_a_ge_zero_and_a_lt_b(int_tp a, int_tp b) {
+  return static_cast<unsigned>(a) < static_cast<unsigned>(b);
+}
+
 template<typename Dtype>
 void im2col_cpu(const Dtype* data_im, const int_tp channels,
                 const int_tp height, const int_tp width, const int_tp kernel_h,
@@ -13,57 +22,23 @@
                 const int_tp stride_h, const int_tp stride_w,
                 const int_tp dilation_h, const int_tp dilation_w,
                 Dtype* data_col) {
-  const int_tp height_col = (height + 2 * pad_h
+  const int_tp output_h = (height + 2 * pad_h
       - (dilation_h * (kernel_h - 1) + 1)) / stride_h + 1;
-  const int_tp width_col = (width + 2 * pad_w
-      - (dilation_w * (kernel_w - 1) + 1)) / stride_w + 1;
-  const int_tp channels_col = channels * kernel_h * kernel_w;
-  for (int_tp c_col = 0; c_col < channels_col; ++c_col) {
-    int_tp w_offset = c_col % kernel_w;
-    int_tp h_offset = (c_col / kernel_w) % kernel_h;
-    int_tp c_im = c_col / kernel_h / kernel_w;
-    for (int_tp h_col = 0; h_col < height_col; ++h_col) {
-      for (int_tp w_col = 0; w_col < width_col; ++w_col) {
-        int_tp h_im = h_col * stride_h - pad_h + h_offset * dilation_h;
-        int_tp w_im = w_col * stride_w - pad_w + w_offset * dilation_w;
-        data_col[(c_col * height_col + h_col) * width_col + w_col] =
-            (h_im >= 0 && w_im >= 0 && h_im < height && w_im < width) ?
-                data_im[(c_im * height + h_im) * width + w_im] : 0;
-=======
-// Function uses casting from int to unsigned to compare if value of
-// parameter a is greater or equal to zero and lower than value of
-// parameter b. The b parameter is of type signed and is always positive,
-// therefore its value is always lower than 0x800... where casting
-// negative value of a parameter converts it to value higher than 0x800...
-// The casting allows to use one condition instead of two.
-inline bool is_a_ge_zero_and_a_lt_b(int a, int b) {
-  return static_cast<unsigned>(a) < static_cast<unsigned>(b);
-}
-
-template <typename Dtype>
-void im2col_cpu(const Dtype* data_im, const int channels,
-    const int height, const int width, const int kernel_h, const int kernel_w,
-    const int pad_h, const int pad_w,
-    const int stride_h, const int stride_w,
-    const int dilation_h, const int dilation_w,
-    Dtype* data_col) {
-  const int output_h = (height + 2 * pad_h -
-    (dilation_h * (kernel_h - 1) + 1)) / stride_h + 1;
-  const int output_w = (width + 2 * pad_w -
-    (dilation_w * (kernel_w - 1) + 1)) / stride_w + 1;
-  const int channel_size = height * width;
-  for (int channel = channels; channel--; data_im += channel_size) {
-    for (int kernel_row = 0; kernel_row < kernel_h; kernel_row++) {
-      for (int kernel_col = 0; kernel_col < kernel_w; kernel_col++) {
-        int input_row = -pad_h + kernel_row * dilation_h;
-        for (int output_rows = output_h; output_rows; output_rows--) {
+  const int_tp output_w =
+      (width + 2 * pad_w - (dilation_w * (kernel_w - 1) + 1)) / stride_w + 1;
+  const int_tp channel_size = height * width;
+  for (int_tp channel = channels; channel--; data_im += channel_size) {
+    for (int_tp kernel_row = 0; kernel_row < kernel_h; kernel_row++) {
+      for (int_tp kernel_col = 0; kernel_col < kernel_w; kernel_col++) {
+        int_tp input_row = -pad_h + kernel_row * dilation_h;
+        for (int_tp output_rows = output_h; output_rows; output_rows--) {
           if (!is_a_ge_zero_and_a_lt_b(input_row, height)) {
-            for (int output_cols = output_w; output_cols; output_cols--) {
+            for (int_tp output_cols = output_w; output_cols; output_cols--) {
               *(data_col++) = 0;
             }
           } else {
-            int input_col = -pad_w + kernel_col * dilation_w;
-            for (int output_col = output_w; output_col; output_col--) {
+            int_tp input_col = -pad_w + kernel_col * dilation_w;
+            for (int_tp output_col = output_w; output_col; output_col--) {
               if (is_a_ge_zero_and_a_lt_b(input_col, width)) {
                 *(data_col++) = data_im[input_row * width + input_col];
               } else {
@@ -74,7 +49,6 @@
           }
           input_row += stride_h;
         }
->>>>>>> a7ac8bc0
       }
     }
   }
@@ -204,39 +178,21 @@
                 const int_tp dilation_h, const int_tp dilation_w,
                 Dtype* data_im) {
   caffe_set(height * width * channels, Dtype(0), data_im);
-<<<<<<< HEAD
-  const int_tp height_col = (height + 2 * pad_h
+  const int_tp output_h = (height + 2 * pad_h
       - (dilation_h * (kernel_h - 1) + 1)) / stride_h + 1;
-  const int_tp width_col = (width + 2 * pad_w
-      - (dilation_w * (kernel_w - 1) + 1)) / stride_w + 1;
-  const int_tp channels_col = channels * kernel_h * kernel_w;
-  for (int_tp c_col = 0; c_col < channels_col; ++c_col) {
-    int_tp w_offset = c_col % kernel_w;
-    int_tp h_offset = (c_col / kernel_w) % kernel_h;
-    int_tp c_im = c_col / kernel_h / kernel_w;
-    for (int_tp h_col = 0; h_col < height_col; ++h_col) {
-      for (int_tp w_col = 0; w_col < width_col; ++w_col) {
-        int_tp h_im = h_col * stride_h - pad_h + h_offset * dilation_h;
-        int_tp w_im = w_col * stride_w - pad_w + w_offset * dilation_w;
-        if (h_im >= 0 && h_im < height && w_im >= 0 && w_im < width)
-          data_im[(c_im * height + h_im) * width + w_im] += data_col[(c_col
-              * height_col + h_col) * width_col + w_col];
-=======
-  const int output_h = (height + 2 * pad_h -
-    (dilation_h * (kernel_h - 1) + 1)) / stride_h + 1;
-  const int output_w = (width + 2 * pad_w -
-    (dilation_w * (kernel_w - 1) + 1)) / stride_w + 1;
-  const int channel_size = height * width;
-  for (int channel = channels; channel--; data_im += channel_size) {
-    for (int kernel_row = 0; kernel_row < kernel_h; kernel_row++) {
-      for (int kernel_col = 0; kernel_col < kernel_w; kernel_col++) {
-        int input_row = -pad_h + kernel_row * dilation_h;
-        for (int output_rows = output_h; output_rows; output_rows--) {
+  const int_tp output_w =
+      (width + 2 * pad_w - (dilation_w * (kernel_w - 1) + 1)) / stride_w + 1;
+  const int_tp channel_size = height * width;
+  for (int_tp channel = channels; channel--; data_im += channel_size) {
+    for (int_tp kernel_row = 0; kernel_row < kernel_h; kernel_row++) {
+      for (int_tp kernel_col = 0; kernel_col < kernel_w; kernel_col++) {
+        int_tp input_row = -pad_h + kernel_row * dilation_h;
+        for (int_tp output_rows = output_h; output_rows; output_rows--) {
           if (!is_a_ge_zero_and_a_lt_b(input_row, height)) {
             data_col += output_w;
           } else {
-            int input_col = -pad_w + kernel_col * dilation_w;
-            for (int output_col = output_w; output_col; output_col--) {
+            int_tp input_col = -pad_w + kernel_col * dilation_w;
+            for (int_tp output_col = output_w; output_col; output_col--) {
               if (is_a_ge_zero_and_a_lt_b(input_col, width)) {
                 data_im[input_row * width + input_col] += *data_col;
               }
@@ -246,7 +202,6 @@
           }
           input_row += stride_h;
         }
->>>>>>> a7ac8bc0
       }
     }
   }
