--- conflicted
+++ resolved
@@ -41,12 +41,6 @@
 
 namespace caffe {
 
-<<<<<<< HEAD
-bool checkConvolutionDilated(ConvolutionParameter param) {
-  for (int i = 0; i < param.dilation_size(); ++i) {
-    if (param.dilation(i) > 1) {
-      return true;
-=======
 template <typename Dtype>
 typename LayerRegistry<Dtype>::CreatorRegistry&
 LayerRegistry<Dtype>::Registry() {
@@ -119,18 +113,10 @@
 INSTANTIATE_CLASS(LayerRegistry);
 INSTANTIATE_CLASS(LayerRegisterer);
 
-// Get convolution layer according to engine.
-template <typename Dtype>
-shared_ptr<Layer<Dtype> > GetConvolutionLayer(
-    const LayerParameter& param) {
-  ConvolutionParameter conv_param = param.convolution_param();
-  ConvolutionParameter_Engine engine = conv_param.engine();
-#ifdef USE_CUDNN
-  bool use_dilation = false;
-  for (int i = 0; i < conv_param.dilation_size(); ++i) {
-    if (conv_param.dilation(i) > 1) {
-      use_dilation = true;
->>>>>>> 3d1f43d7
+bool checkConvolutionDilated(ConvolutionParameter param) {
+  for (int i = 0; i < param.dilation_size(); ++i) {
+    if (param.dilation(i) > 1) {
+      return true;
     }
   }
   return false;
