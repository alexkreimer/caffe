#include <vector>

#include "gtest/gtest.h"

#include "caffe/blob.hpp"
#include "caffe/common.hpp"
#include "caffe/filler.hpp"
#include "caffe/layers/embed_layer.hpp"

#include "caffe/test/test_caffe_main.hpp"
#include "caffe/test/test_gradient_check_util.hpp"

namespace caffe {

template <typename TypeParam>
class EmbedLayerTest : public MultiDeviceTest<TypeParam> {
  typedef typename TypeParam::Dtype Dtype;
 protected:
  EmbedLayerTest()
      : blob_bottom_(new Blob<Dtype>(4, 1, 1, 1)),
        blob_top_(new Blob<Dtype>()) {
    // fill the values
    FillerParameter filler_param;
    UniformFiller<Dtype> filler(filler_param);
    filler.Fill(this->blob_bottom_);
    blob_bottom_vec_.push_back(blob_bottom_);
    blob_top_vec_.push_back(blob_top_);
  }
  virtual ~EmbedLayerTest() { delete blob_bottom_; delete blob_top_; }
  Blob<Dtype>* const blob_bottom_;
  Blob<Dtype>* const blob_top_;
  vector<Blob<Dtype>*> blob_bottom_vec_;
  vector<Blob<Dtype>*> blob_top_vec_;
};

TYPED_TEST_CASE(EmbedLayerTest, TestDtypesAndDevices);

TYPED_TEST(EmbedLayerTest, TestSetUp) {
  typedef typename TypeParam::Dtype Dtype;
  LayerParameter layer_param;
  EmbedParameter* embed_param = layer_param.mutable_embed_param();
  embed_param->set_num_output(10);
  embed_param->set_input_dim(5);
  shared_ptr<EmbedLayer<Dtype> > layer(new EmbedLayer<Dtype>(layer_param));
  layer->SetUp(this->blob_bottom_vec_, this->blob_top_vec_);
  ASSERT_EQ(this->blob_top_->num_axes(), 5);
  EXPECT_EQ(this->blob_top_->shape(0), 4);
  EXPECT_EQ(this->blob_top_->shape(1), 1);
  EXPECT_EQ(this->blob_top_->shape(2), 1);
  EXPECT_EQ(this->blob_top_->shape(3), 1);
  EXPECT_EQ(this->blob_top_->shape(4), 10);
}

TYPED_TEST(EmbedLayerTest, TestForward) {
  typedef typename TypeParam::Dtype Dtype;
  LayerParameter layer_param;
  EmbedParameter* embed_param = layer_param.mutable_embed_param();
  const int_tp kNumOutput = 10;
  const int_tp kInputDim = 5;
  embed_param->set_num_output(kNumOutput);
  embed_param->set_input_dim(kInputDim);
  embed_param->mutable_weight_filler()->set_type("uniform");
  embed_param->mutable_weight_filler()->set_min(-10);
  embed_param->mutable_weight_filler()->set_max(10);
  embed_param->set_bias_term(false);
  shared_ptr<EmbedLayer<Dtype> > layer(new EmbedLayer<Dtype>(layer_param));
  layer->SetUp(this->blob_bottom_vec_, this->blob_top_vec_);
  ASSERT_EQ(1, layer->blobs().size());
  vector<int_tp> weight_shape(2);
  weight_shape[0] = kInputDim;
  weight_shape[1] = kNumOutput;
  ASSERT_TRUE(weight_shape == layer->blobs()[0]->shape());
  for (int_tp i = 0; i < this->blob_bottom_->count(); ++i) {
    this->blob_bottom_->mutable_cpu_data()[i] = caffe_rng_rand() % kInputDim;
  }
  layer->Forward(this->blob_bottom_vec_, this->blob_top_vec_);
  vector<int_tp> weight_offset(2, 0);
  vector<int_tp> top_offset(5, 0);
  for (int_tp i = 0; i < this->blob_bottom_->count(); ++i) {
    weight_offset[0] = static_cast<int_tp>(this->blob_bottom_->cpu_data()[i]);
    weight_offset[1] = 0;
    top_offset[0] = i;
    top_offset[4] = 0;
    for (int_tp j = 0; j < kNumOutput; ++j) {
      EXPECT_EQ(layer->blobs()[0]->data_at(weight_offset),
                this->blob_top_->data_at(top_offset));
      ++top_offset[4];
      ++weight_offset[1];
    }
  }
}

TYPED_TEST(EmbedLayerTest, TestForwardWithBias) {
  typedef typename TypeParam::Dtype Dtype;
  LayerParameter layer_param;
  EmbedParameter* embed_param = layer_param.mutable_embed_param();
  const int_tp kNumOutput = 10;
  const int_tp kInputDim = 5;
  embed_param->set_num_output(kNumOutput);
  embed_param->set_input_dim(kInputDim);
  embed_param->mutable_weight_filler()->set_type("uniform");
  embed_param->mutable_weight_filler()->set_min(-10);
  embed_param->mutable_weight_filler()->set_max(10);
  embed_param->mutable_bias_filler()->CopyFrom(embed_param->weight_filler());
  embed_param->set_bias_term(true);
  shared_ptr<EmbedLayer<Dtype> > layer(new EmbedLayer<Dtype>(layer_param));
  layer->SetUp(this->blob_bottom_vec_, this->blob_top_vec_);
  ASSERT_EQ(2, layer->blobs().size());
  vector<int_tp> weight_shape(2);
  weight_shape[0] = kInputDim;
  weight_shape[1] = kNumOutput;
  ASSERT_TRUE(weight_shape == layer->blobs()[0]->shape());
  for (int_tp i = 0; i < this->blob_bottom_->count(); ++i) {
    this->blob_bottom_->mutable_cpu_data()[i] = caffe_rng_rand() % kInputDim;
  }
  layer->Forward(this->blob_bottom_vec_, this->blob_top_vec_);
  vector<int_tp> bias_offset(1, 0);
  vector<int_tp> weight_offset(2, 0);
  vector<int_tp> top_offset(5, 0);
  for (int_tp i = 0; i < this->blob_bottom_->count(); ++i) {
    weight_offset[0] = static_cast<int_tp>(this->blob_bottom_->cpu_data()[i]);
    weight_offset[1] = 0;
    top_offset[0] = i;
    top_offset[4] = 0;
    bias_offset[0] = 0;
<<<<<<< HEAD
    for (int_tp j = 0; j < kNumOutput; ++j) {
      EXPECT_EQ(layer->blobs()[0]->data_at(weight_offset) +
=======
    for (int j = 0; j < kNumOutput; ++j) {
      EXPECT_FLOAT_EQ(layer->blobs()[0]->data_at(weight_offset) +
>>>>>>> e4fe4ba9
                layer->blobs()[1]->data_at(bias_offset),
                this->blob_top_->data_at(top_offset));
      ++top_offset[4];
      ++weight_offset[1];
      ++bias_offset[0];
    }
  }
}

TYPED_TEST(EmbedLayerTest, TestGradient) {
  typedef typename TypeParam::Dtype Dtype;
  // Skip the test on unsupported OpenCL devices with double
  if (!Caffe::GetDefaultDevice()->
        CheckCapability("cl_khr_int64_base_atomics")
        && is_same<Dtype, double>::value) {
    return;
  }
  LayerParameter layer_param;
  EmbedParameter* embed_param = layer_param.mutable_embed_param();
  embed_param->set_num_output(10);
  embed_param->set_input_dim(5);
  embed_param->set_bias_term(false);
  embed_param->mutable_weight_filler()->set_type("uniform");
  embed_param->mutable_weight_filler()->set_min(-10);
  embed_param->mutable_weight_filler()->set_max(10);
  EmbedLayer<Dtype> layer(layer_param);
  GradientChecker<Dtype> checker(1e-2, 1e-3);
  this->blob_bottom_->mutable_cpu_data()[0] = 4;
  this->blob_bottom_->mutable_cpu_data()[1] = 2;
  this->blob_bottom_->mutable_cpu_data()[2] = 2;
  this->blob_bottom_->mutable_cpu_data()[3] = 3;
  checker.CheckGradientExhaustive(&layer, this->blob_bottom_vec_,
      this->blob_top_vec_, -2);
}

TYPED_TEST(EmbedLayerTest, TestGradientWithBias) {
  typedef typename TypeParam::Dtype Dtype;
  // Skip the test on unsupported OpenCL devices with double
  if (!Caffe::GetDefaultDevice()->
        CheckCapability("cl_khr_int64_base_atomics")
        && is_same<Dtype, double>::value) {
    return;
  }
  LayerParameter layer_param;
  EmbedParameter* embed_param = layer_param.mutable_embed_param();
  embed_param->set_num_output(10);
  embed_param->set_input_dim(5);
  embed_param->set_bias_term(true);
  embed_param->mutable_weight_filler()->set_type("uniform");
  embed_param->mutable_weight_filler()->set_min(-10);
  embed_param->mutable_weight_filler()->set_max(10);
  embed_param->mutable_bias_filler()->CopyFrom(embed_param->weight_filler());
  EmbedLayer<Dtype> layer(layer_param);
  GradientChecker<Dtype> checker(1e-2, 1e-3);
  this->blob_bottom_->mutable_cpu_data()[0] = 4;
  this->blob_bottom_->mutable_cpu_data()[1] = 2;
  this->blob_bottom_->mutable_cpu_data()[2] = 2;
  this->blob_bottom_->mutable_cpu_data()[3] = 3;
  checker.CheckGradientExhaustive(&layer, this->blob_bottom_vec_,
      this->blob_top_vec_, -2);
}

}  // namespace caffe<|MERGE_RESOLUTION|>--- conflicted
+++ resolved
@@ -123,13 +123,8 @@
     top_offset[0] = i;
     top_offset[4] = 0;
     bias_offset[0] = 0;
-<<<<<<< HEAD
     for (int_tp j = 0; j < kNumOutput; ++j) {
-      EXPECT_EQ(layer->blobs()[0]->data_at(weight_offset) +
-=======
-    for (int j = 0; j < kNumOutput; ++j) {
       EXPECT_FLOAT_EQ(layer->blobs()[0]->data_at(weight_offset) +
->>>>>>> e4fe4ba9
                 layer->blobs()[1]->data_at(bias_offset),
                 this->blob_top_->data_at(top_offset));
       ++top_offset[4];
