//
// This script converts the MNIST dataset to the leveldb format used
// by caffe to train siamese network.
// Usage:
//    convert_mnist_data input_image_file input_label_file output_db_file
// The MNIST dataset could be downloaded at
//    http://yann.lecun.com/exdb/mnist/
#include <fstream>  // NOLINT(readability/streams)
#include <string>

#include "glog/logging.h"
#include "google/protobuf/text_format.h"
#include "stdint.h"

#include "caffe/proto/caffe.pb.h"
#include "caffe/util/format.hpp"
#include "caffe/util/math_functions.hpp"

#ifdef USE_LEVELDB
#include "leveldb/db.h"

uint32_t swap_endian(uint32_t val) {
    val = ((val << 8) & 0xFF00FF00) | ((val >> 8) & 0xFF00FF);
    return (val << 16) | (val >> 16);
}

void read_image(std::ifstream* image_file, std::ifstream* label_file,
        uint32_t index, uint32_t rows, uint32_t cols,
        char* pixels, char* label) {
  image_file->seekg(index * rows * cols + 16);
  image_file->read(pixels, rows * cols);
  label_file->seekg(index + 8);
  label_file->read(label, 1);
}

void convert_dataset(const char* image_filename, const char* label_filename,
        const char* db_filename) {
  // Open files
  std::ifstream image_file(image_filename, std::ios::in | std::ios::binary);
  std::ifstream label_file(label_filename, std::ios::in | std::ios::binary);
  CHECK(image_file) << "Unable to open file " << image_filename;
  CHECK(label_file) << "Unable to open file " << label_filename;
  // Read the magic and the meta data
  uint32_t magic;
  uint32_t num_items;
  uint32_t num_labels;
  uint32_t rows;
  uint32_t cols;

  image_file.read(reinterpret_cast<char*>(&magic), 4);
  magic = swap_endian(magic);
  CHECK_EQ(magic, 2051) << "Incorrect image file magic.";
  label_file.read(reinterpret_cast<char*>(&magic), 4);
  magic = swap_endian(magic);
  CHECK_EQ(magic, 2049) << "Incorrect label file magic.";
  image_file.read(reinterpret_cast<char*>(&num_items), 4);
  num_items = swap_endian(num_items);
  label_file.read(reinterpret_cast<char*>(&num_labels), 4);
  num_labels = swap_endian(num_labels);
  CHECK_EQ(num_items, num_labels);
  image_file.read(reinterpret_cast<char*>(&rows), 4);
  rows = swap_endian(rows);
  image_file.read(reinterpret_cast<char*>(&cols), 4);
  cols = swap_endian(cols);

  // Open leveldb
  leveldb::DB* db;
  leveldb::Options options;
  options.create_if_missing = true;
  options.error_if_exists = true;
  leveldb::Status status = leveldb::DB::Open(
      options, db_filename, &db);
  CHECK(status.ok()) << "Failed to open leveldb " << db_filename
      << ". Is it already existing?";

  char label_i;
  char label_j;
  char* pixels = new char[2 * rows * cols];
<<<<<<< HEAD
  const int_tp kMaxKeyLength = 10;
  char key[kMaxKeyLength];
=======
>>>>>>> 4e9b449e
  std::string value;

  caffe::Datum datum;
  datum.set_channels(2);  // one channel for each image in the pair
  datum.set_height(rows);
  datum.set_width(cols);
  LOG(INFO) << "A total of " << num_items << " items.";
  LOG(INFO) << "Rows: " << rows << " Cols: " << cols;
  for (int_tp itemid = 0; itemid < num_items; ++itemid) {
    int_tp i = caffe::caffe_rng_rand() % num_items;  // pick a random  pair
    int_tp j = caffe::caffe_rng_rand() % num_items;
    read_image(&image_file, &label_file, i, rows, cols,
        pixels, &label_i);
    read_image(&image_file, &label_file, j, rows, cols,
        pixels + (rows * cols), &label_j);
    datum.set_data(pixels, 2*rows*cols);
    if (label_i  == label_j) {
      datum.set_label(1);
    } else {
      datum.set_label(0);
    }
    datum.SerializeToString(&value);
<<<<<<< HEAD
    snprintf(key, kMaxKeyLength, "%08zd", itemid);
    db->Put(leveldb::WriteOptions(), std::string(key), value);
=======
    std::string key_str = caffe::format_int(itemid, 8);
    db->Put(leveldb::WriteOptions(), key_str, value);
>>>>>>> 4e9b449e
  }

  delete db;
  delete [] pixels;
}

int main(int argc, char** argv) {
  if (argc != 4) {
    printf("This script converts the MNIST dataset to the leveldb format used\n"
           "by caffe to train a siamese network.\n"
           "Usage:\n"
           "    convert_mnist_data input_image_file input_label_file "
           "output_db_file\n"
           "The MNIST dataset could be downloaded at\n"
           "    http://yann.lecun.com/exdb/mnist/\n"
           "You should gunzip them after downloading.\n");
  } else {
    google::InitGoogleLogging(argv[0]);
    convert_dataset(argv[1], argv[2], argv[3]);
  }
  return 0;
}
#else
int_tp main(int_tp argc, char** argv) {
  LOG(FATAL) << "This example requires LevelDB; compile with USE_LEVELDB.";
}
#endif  // USE_LEVELDB<|MERGE_RESOLUTION|>--- conflicted
+++ resolved
@@ -76,13 +76,7 @@
   char label_i;
   char label_j;
   char* pixels = new char[2 * rows * cols];
-<<<<<<< HEAD
-  const int_tp kMaxKeyLength = 10;
-  char key[kMaxKeyLength];
-=======
->>>>>>> 4e9b449e
   std::string value;
-
   caffe::Datum datum;
   datum.set_channels(2);  // one channel for each image in the pair
   datum.set_height(rows);
@@ -103,13 +97,8 @@
       datum.set_label(0);
     }
     datum.SerializeToString(&value);
-<<<<<<< HEAD
-    snprintf(key, kMaxKeyLength, "%08zd", itemid);
-    db->Put(leveldb::WriteOptions(), std::string(key), value);
-=======
     std::string key_str = caffe::format_int(itemid, 8);
     db->Put(leveldb::WriteOptions(), key_str, value);
->>>>>>> 4e9b449e
   }
 
   delete db;
