# Builds Matlab (or Octave) interface. In case of Matlab caffe must be
# compiled as shared library. Octave can link static or shared caffe library
# To install octave run: sudo apt-get install liboctave-dev

if(NOT BUILD_matlab)
  return()
endif()

if(HAVE_MATLAB AND Octave_compiler)
  set(build_using ${Matlab_build_mex_using})
elseif(HAVE_MATLAB AND NOT Octave_compiler)
  set(build_using "Matlab")
elseif(NOT HAVE_MATLAB AND Octave_compiler)
  set(build_using "Octave")
else()
  return()
endif()

if(NOT MSVC AND NOT BUILD_SHARED_LIBS AND build_using MATCHES Matlab)
  message(FATAL_ERROR "Matlab MEX interface (with default mex options file) can only be built if caffe is compiled as shared library on UNIX systems. Please enable 'BUILD_SHARED_LIBS' in CMake. Alternatively you can switch to Octave compiler.")
endif()

if(NOT MSVC)
# helper function to set proper mex file extension
  function(caffe_fetch_and_set_proper_mexext mexfile_variable)
    execute_process(COMMAND ${Matlab_mexext} OUTPUT_STRIP_TRAILING_WHITESPACE RESULT_VARIABLE res OUTPUT_VARIABLE ext)
    if(res MATCHES 0)
      get_filename_component(folder  ${${mexfile_variable}} PATH)
      get_filename_component(name_we ${${mexfile_variable}} NAME_WE)
      set(${mexfile_variable} ${folder}/${name_we}.${ext} PARENT_SCOPE)
    endif()
  endfunction()
endif()

# global settings
file(GLOB Matlab_srcs +caffe/private/caffe_.cpp)
if(MSVC)
  set(Matlab_caffe_mex ${PROJECT_SOURCE_DIR}/matlab/+caffe/private/caffe_.mexw64)
else()
  set(Matlab_caffe_mex ${PROJECT_SOURCE_DIR}/matlab/+caffe/private/caffe_.mex)
endif()

caffe_get_current_cflags(cflags)
if(NOT MSVC)
  caffe_parse_linker_libs(Caffe_LINKER_LIBS folders libflags macos_frameworks)
endif()
set(folders $<TARGET_LINKER_FILE_DIR:caffe> ${folders})

# prepare linker flag lists
string(REPLACE ";" ";-L" link_folders "-L${folders}")
string(REPLACE ";" ":"  rpath_folders   "${folders}")

if(build_using MATCHES "Matlab")
  if(MSVC)
    matlab_add_mex(NAME matlab
                   SRC ${Matlab_srcs} # maybe you need to add some other sources
                   OUTPUT_NAME caffe_ # change the output name to _caffe.mexw64
                   LINK_TO caffe # cmake will take care of forwarding the correct transitive library dependencies to your mex file
                   )
<<<<<<< HEAD
    # output the target in the source tree as in the original version. 
    set_target_properties(matlab PROPERTIES 
                          RUNTIME_OUTPUT_DIRECTORY ${PROJECT_SOURCE_DIR}/matlab/+caffe/private
                          )
=======
    # output the target in the source tree as in the original version.
    set_target_properties(matlab PROPERTIES
                          RUNTIME_OUTPUT_DIRECTORY ${PROJECT_SOURCE_DIR}/matlab/+caffe/private
                          )
    if(COPY_PREREQUISITES)
      caffe_copy_prerequisites(matlab DESTINATION ${PROJECT_SOURCE_DIR}/matlab/+caffe/private USE_HARD_LINKS)
    endif()
>>>>>>> 77624b5b
  else()
    set(libflags -lcaffe${Caffe_POSTFIX} ${libflags}) # Matlab R2014a complans for -Wl,--whole-archive

    caffe_fetch_and_set_proper_mexext(Matlab_caffe_mex)
    add_custom_command(OUTPUT ${Matlab_caffe_mex} COMMAND ${Matlab_mex}
        ARGS -output ${Matlab_caffe_mex} ${Matlab_srcs} ${cflags} ${link_folders} ${libflags}
        DEPENDS caffe COMMENT "Building Matlab interface: ${Matlab_caffe_mex}" VERBATIM)
    add_custom_target(matlab ALL DEPENDS ${Matlab_caffe_mex} SOURCES ${Matlab_srcs})
  endif()
elseif(build_using MATCHES "Octave")

  if("${CMAKE_CXX_COMPILER_ID}" STREQUAL "Clang")
    set(libflags -Wl,-force_load,$<TARGET_LINKER_FILE:caffe> ${libflags})
  elseif("${CMAKE_CXX_COMPILER_ID}" STREQUAL "GNU")
    set(libflags -Wl,--whole-archive -lcaffe${Caffe_POSTFIX} -Wl,--no-whole-archive ${libflags})
  endif()

  add_custom_command(OUTPUT ${Matlab_caffe_mex} COMMAND ${Octave_compiler}
      ARGS --mex -o ${Matlab_caffe_mex} ${Matlab_srcs} ${cflags} ${link_folders} ${libflags} -Wl,-rpath,${rpath_folders}
      DEPENDS caffe COMMENT "Building Octave interface: ${Matlab_caffe_mex}" VERBATIM)

  add_custom_target(octave ALL DEPENDS ${Matlab_caffe_mex} SOURCES ${Matlab_srcs})
endif()

# ---[ Install
if(MSVC)
  install(DIRECTORY ${PROJECT_SOURCE_DIR}/matlab DESTINATION .
          PATTERN CMakeLists.txt EXCLUDE
          PATTERN .gitignore EXCLUDE)
else()
  file(GLOB mfiles caffe/*.m)
  install(FILES ${mfiles} ${Matlab_caffe_mex} DESTINATION matlab)
endif()

if(MSVC AND INSTALL_PREREQUISITES)
  caffe_install_prerequisites(matlab DESTINATION matlab/+caffe/private)
endif()
<|MERGE_RESOLUTION|>--- conflicted
+++ resolved
@@ -57,12 +57,6 @@
                    OUTPUT_NAME caffe_ # change the output name to _caffe.mexw64
                    LINK_TO caffe # cmake will take care of forwarding the correct transitive library dependencies to your mex file
                    )
-<<<<<<< HEAD
-    # output the target in the source tree as in the original version. 
-    set_target_properties(matlab PROPERTIES 
-                          RUNTIME_OUTPUT_DIRECTORY ${PROJECT_SOURCE_DIR}/matlab/+caffe/private
-                          )
-=======
     # output the target in the source tree as in the original version.
     set_target_properties(matlab PROPERTIES
                           RUNTIME_OUTPUT_DIRECTORY ${PROJECT_SOURCE_DIR}/matlab/+caffe/private
@@ -70,7 +64,6 @@
     if(COPY_PREREQUISITES)
       caffe_copy_prerequisites(matlab DESTINATION ${PROJECT_SOURCE_DIR}/matlab/+caffe/private USE_HARD_LINKS)
     endif()
->>>>>>> 77624b5b
   else()
     set(libflags -lcaffe${Caffe_POSTFIX} ${libflags}) # Matlab R2014a complans for -Wl,--whole-archive
 
